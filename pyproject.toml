[project]
name = "sktime"
version = "0.26.0"
description = "A unified framework for machine learning with time series"
readme = "README.md"
keywords = [
  "data-mining",
  "data-science",
  "forecasting",
  "machine-learning",
  "scikit-learn",
  "time-series",
  "time-series-analysis",
  "time-series-classification",
  "time-series-regression",
]
license = { file = "LICENSE" }
# sktime is governed by the Community Council, see docs/source/get_involved/governance
# use the email or sktime discord (governance channel) to get in touch
maintainers = [
  { name = "sktime developers", email = "sktime.toolbox@gmail.com" },
  { name = "Franz Király" },
  { name = "Jonathan Bechtel" },
  { name = "Kiril Ralinovski" },
  { name = "Marc Rovira" },
  { name = "Sagar Mishra" },
  { name = "Ugochukwu Onyeka" },
]
# sktime has a large number of contributors,
# for full credits see contributors.md
authors = [
    { name = "sktime developers", email = "sktime.toolbox@gmail.com" },
]
requires-python = ">=3.8,<3.13"
classifiers = [
  "Intended Audience :: Developers",
  "Intended Audience :: Science/Research",
  "License :: OSI Approved :: BSD License",
  "Operating System :: MacOS",
  "Operating System :: Microsoft :: Windows",
  "Operating System :: POSIX",
  "Operating System :: Unix",
  "Programming Language :: Python",
  "Programming Language :: Python :: 3 :: Only",
  "Programming Language :: Python :: 3.8",
  "Programming Language :: Python :: 3.9",
  "Programming Language :: Python :: 3.10",
  "Programming Language :: Python :: 3.11",
  "Programming Language :: Python :: 3.12",
  "Topic :: Scientific/Engineering",
  "Topic :: Software Development",
]
# core dependencies of sktime
# this set should be kept minimal!
dependencies = [
<<<<<<< HEAD
    "deprecated>=1.2.13",
    "numba>=0.53; python_version < '3.11'",
    "numpy>=1.21.0,<1.25",
    "pandas>=1.1.0,<1.6.0",
    "scikit-learn>=0.24.0,<1.3.0",
    "skbase",
    "scipy<2.0.0,>=1.2.0",
=======
  "numpy<1.27,>=1.21",  # required for framework layer and base class logic
  "packaging",  # for estimator specific dependency parsing
  "pandas<2.2.0,>=1.1",  # pandas is the main in-memory data container
  "scikit-base<0.8.0",  # base module for sklearn compatible base API
  "scikit-learn>=0.24,<1.5.0",  # required for estimators and framework layer
  "scipy<2.0.0,>=1.2",  # required for estimators and framework layer
>>>>>>> b6e1d5dc
]

[project.optional-dependencies]
# there are the following dependency sets:
# - all_extras_pandas2, all_extras - all soft dependencies
# - single-task soft dependencies, e.g., forecasting, classification, etc.
# - dev - the developer dependency set, for contributors to sktime
# - CI related, e.g., binder, docs, tests. Not for users of sktime.
#
# soft dependencies are not required for the core functionality of sktime
# but are required by popular estimators, e.g., prophet, tbats, etc.

# all soft dependencies
#
# users can install via "pip install sktime[all_extras]"
# or "pip install sktime[all_extras_pandas2]", to install only pandas 2 compatible deps
#
all_extras = [
  "arch>=5.6,<6.4.0",
  "cloudpickle",
  "dash!=2.9.0",
  "dask<2024.1.1",
  "dtw-python",
  'esig==0.9.7; python_version < "3.10"',
  'filterpy>=1.4.5; python_version < "3.11"',
  "gluonts>=0.9",
  'h5py; python_version < "3.12"',
  'hmmlearn>=0.2.7; python_version < "3.11"',
  "holidays",
  'keras-self-attention; python_version < "3.11"',
  "kotsu>=0.3.1",
  "matplotlib>=3.3.2",
  "mne",
  'numba<0.59,>=0.53; python_version < "3.12"',
  'pmdarima!=1.8.1,<3.0.0,>=1.8; python_version < "3.12"',
  'prophet>=1.1; python_version < "3.12"',
  "pycatch22<0.4.4",
  "pykalman-bardo<0.10,>=0.9.7",
  'pyod>=0.8; python_version < "3.11"',
  "scikit-optimize",
  "scikit_posthocs>=0.6.5",
  "seaborn>=0.11",
  "seasonal",
  "skpro<2.2.0,>=2",
  'statsforecast<1.7.0,>=0.5.2; python_version < "3.12"',
  "statsmodels>=0.12.1",
  'stumpy>=1.5.1; python_version < "3.11"',
  'tbats>=1.1; python_version < "3.12"',
  'tensorflow; python_version < "3.12"',
  'tsfresh>=0.17; python_version < "3.12"',
  'tslearn<0.7.0,!=0.6.0,>=0.5.2; python_version < "3.11"',
  "xarray",
]
all_extras_pandas2 = [
  "arch>=5.6,<6.4.0",
  "cloudpickle",
  "dash!=2.9.0",
  "dask<2024.1.1",
  "dtw-python",
  'esig==0.9.7; python_version < "3.10"',
  'filterpy>=1.4.5; python_version < "3.11"',
  "gluonts>=0.9",
  'h5py; python_version < "3.12"',
  'hmmlearn>=0.2.7; python_version < "3.11"',
  "holidays",
  'keras-self-attention; python_version < "3.11"',
  "kotsu>=0.3.1",
  "matplotlib>=3.3.2",
  "mne",
  'numba<0.59,>=0.53; python_version < "3.12"',
  'pmdarima!=1.8.1,<3.0.0,>=1.8; python_version < "3.12"',
  'prophet>=1.1; python_version < "3.12"',
  "pycatch22<0.4.4",
  "pykalman-bardo<0.10,>=0.9.7",
  'pyod>=0.8; python_version < "3.11"',
  "scikit_posthocs>=0.6.5",
  "seaborn>=0.11",
  "seasonal",
  "skpro<2.2.0,>=2",
  'statsforecast<1.7.0,>=0.5.2; python_version < "3.12"',
  "statsmodels>=0.12.1",
  'stumpy>=1.5.1; python_version < "3.11"',
  'tbats>=1.1; python_version < "3.12"',
  'tensorflow; python_version < "3.12"',
  'tsfresh>=0.17; python_version < "3.12"',
  'tslearn<0.7.0,!=0.6.0,>=0.5.2; python_version < "3.11"',
  "xarray",
]

# single-task dependencies, e.g., forecasting, classification, etc.
# manually curated and intentionally smaller to avoid dependency conflicts
# names are identical with the names of the modules and estimator type strings
# dependency sets are selected to cover the most popular estimators in each module
# (this is a subjective choice, and may change over time as the ecosystem evolves,
# removals are rare and always accompanied by a deprecation warning)
#
# users can install via "pip install sktime[forecasting,transformations]" etc
#
alignment = [
  "dtw-python<1.4,>=1.3",
  'numba<0.59,>=0.53; python_version < "3.12"',
]
annotation = [
  "hmmlearn<0.4,>=0.2.7",
  'numba<0.59,>=0.53; python_version < "3.12"',
  'pyod<1.2,>=0.8; python_version < "3.12"',
]
classification = [
  'esig<0.10,>=0.9.7; python_version < "3.11"',
  'numba<0.59,>=0.53; python_version < "3.12"',
  'tensorflow<=2.14,>=2; python_version < "3.12"',
  'tsfresh<0.21,>=0.17; python_version < "3.12"',
]
clustering = [
  'numba<0.59,>=0.53; python_version < "3.12"',
  'tslearn<0.7.0,!=0.6.0,>=0.5.2; python_version < "3.12"',
]
forecasting = [
  "arch>=5.6,<6.4",
  'pmdarima!=1.8.1,<2.1,>=1.8; python_version < "3.12"',
  "prophet<1.2,>=1.1",
  "skpro<2.2,>=2",
  'statsforecast<1.7,>=0.5.2; python_version < "3.12"',
  "statsmodels<0.15,>=0.12.1",
  'tbats<1.2,>=1.1; python_version < "3.12"',
]
networks = [
  "keras-self-attention<0.52,>=0.51",
  'tensorflow<=2.14,>=2; python_version < "3.12"',
]
param_est = [
  "seasonal<0.4,>=0.3.1",
  "statsmodels<0.15,>=0.12.1",
]
regression = [
  'numba<0.59,>=0.53; python_version < "3.12"',
  'tensorflow<=2.14,>=2; python_version < "3.12"',
]
transformations = [
  'esig<0.10,>=0.9.7; python_version < "3.11"',
  "filterpy<1.5,>=1.4.5",
  "holidays>=0.29,<0.42",
  "mne>=1.5,<1.7",
  'numba<0.59,>=0.53; python_version < "3.12"',
  "pycatch22>=0.4,<0.4.4",
  "pykalman-bardo<0.10,>=0.9.7",
  "statsmodels<0.15,>=0.12.1",
  'stumpy<1.13,>=1.5.1; python_version < "3.12"',
  'tsfresh<0.21,>=0.17; python_version < "3.12"',
]

# dev - the developer dependency set, for contributors to sktime
dev = [
  "backoff",
  "httpx",
  "pre-commit",
  "pytest",
  "pytest-cov",
  "pytest-randomly",
  "pytest-timeout",
  "pytest-xdist",
  "wheel",
]

# CI related soft dependency sets - not for users of sktime, only for developers
# docs and tests are standard dep sets for development use
# they are stable and subject to deprecation policies
# contributors should use the dev dependency set for contributing to sktime, see above
docs = [
  "jupyter",
  "myst-parser",
  "nbsphinx>=0.8.6",
  "numpydoc",
  "pydata-sphinx-theme",
  "Sphinx!=7.2.0,<8.0.0",
  "sphinx-copybutton",
  "sphinx-design<0.6.0",
  "sphinx-gallery<0.16.0",
  "sphinx-issues<5.0.0",
  "tabulate",
]
tests = [
  "pytest<7.5,>=7.4",
  "pytest-cov<4.2,>=4.1",
  "pytest-randomly<3.16,>=3.15",
  "pytest-timeout>=2.1,<2.3",
  "pytest-xdist>=3.3,<3.6",
]

# CI related soft dependency sets - not for users of sktime, only for developers
# these are for specual uses and may be changed or removed at any time
binder = [
  "jupyter",
  "pandas<2.0.0",
]
cython_extras = [
  "mrseql",
  'mrsqm; python_version < "3.11"',
  "numba<0.59",
]
dl = [
  'tensorflow<=2.14,>=2; python_version < "3.12"',
  'torch; python_version < "3.12"',
]
mlflow = [
  "mlflow",
]
mlflow_tests = [
  "boto3",
  "botocore",
  "mlflow",
  "moto<5.0.0",
]
pandas1 = [
  "pandas<2.0.0",
]

[project.urls]
"API Reference" = "https://www.sktime.net/en/stable/api_reference.html"
Documentation = "https://www.sktime.net"
Download = "https://pypi.org/project/sktime/#files"
Homepage = "https://www.sktime.net"
"Release Notes" = "https://www.sktime.net/en/stable/changelog.html"
Repository = "https://github.com/sktime/sktime"

[build-system]
build-backend = "setuptools.build_meta"
requires = [
  "setuptools>61",
]

[tool.setuptools.package-data]
sktime = [
  "*.csv",
  "*.csv.gz",
  "*.arff",
  "*.arff.gz",
  "*.txt",
  "*.ts",
  "*.tsv",
]

[tool.setuptools.packages.find]
exclude = ["tests", "tests.*"]

[tool.nbqa.exclude]
black = "^docs/source/examples/"
flake8 = "^docs/source/examples/"
isort = "^docs/source/examples/"<|MERGE_RESOLUTION|>--- conflicted
+++ resolved
@@ -53,22 +53,12 @@
 # core dependencies of sktime
 # this set should be kept minimal!
 dependencies = [
-<<<<<<< HEAD
-    "deprecated>=1.2.13",
-    "numba>=0.53; python_version < '3.11'",
-    "numpy>=1.21.0,<1.25",
-    "pandas>=1.1.0,<1.6.0",
-    "scikit-learn>=0.24.0,<1.3.0",
-    "skbase",
-    "scipy<2.0.0,>=1.2.0",
-=======
   "numpy<1.27,>=1.21",  # required for framework layer and base class logic
   "packaging",  # for estimator specific dependency parsing
   "pandas<2.2.0,>=1.1",  # pandas is the main in-memory data container
   "scikit-base<0.8.0",  # base module for sklearn compatible base API
   "scikit-learn>=0.24,<1.5.0",  # required for estimators and framework layer
   "scipy<2.0.0,>=1.2",  # required for estimators and framework layer
->>>>>>> b6e1d5dc
 ]
 
 [project.optional-dependencies]
