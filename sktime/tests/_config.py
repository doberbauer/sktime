__author__ = ["mloning"]
__all__ = ["EXCLUDE_ESTIMATORS", "EXCLUDED_TESTS"]

from sktime.base import BaseEstimator, BaseObject
from sktime.registry import (
    BASE_CLASS_LIST,
    BASE_CLASS_LOOKUP,
    ESTIMATOR_TAG_LIST,
    TRANSFORMER_MIXIN_LIST,
)
from sktime.transformations.base import BaseTransformer

EXCLUDE_ESTIMATORS = [
    # SFA is non-compliant with any transformer interfaces, #2064
    "SFA",
    # PlateauFinder seems to be broken, see #2259
    "PlateauFinder",
    # below are removed due to mac failures we don't fully understand, see #3103
    "HIVECOTEV1",
    "HIVECOTEV2",
    "RandomIntervalSpectralEnsemble",
    "RandomInvervals",
    "RandomIntervalSegmenter",
    "RandomIntervalFeatureExtractor",
    "MiniRocket",
    "MatrixProfileTransformer",
    # tapnet based estimators fail stochastically for unknown reasons, see #3525
    "TapNetRegressor",
    "TapNetClassifier",
    "ResNetClassifier",  # known ResNetClassifier sporafic failures, see #3954
    "LSTMFCNClassifier",  # unknown cause, see bug report #4033
    "TimeSeriesLloyds",  # an abstract class, but does not follow naming convention
    # DL classifier suspected to cause hangs and memouts, see #4610
    "FCNClassifier",
    "MACNNClassifier",
    "EditDist",
    "CNNClassifier",
    "FCNClassifier",
    "InceptionTimeClassifier",
    "LSTMFCNClassifier",
    "MLPClassifier",
    "MLPRegressor",
    "CNNRegressor",
    "ResNetRegressor",
    "FCNRegressor",
    "LSTMFCNRegressor",
    "MACNNRegressor",
    "CNTCClassifier",
    "CNTCRegressor",
    # splitters excluded with undiagnosed failures, see #6194
    # these are temporarily skipped to allow merging of the base test framework
    "SameLocSplitter",
    "TestPlusTrainSplitter",
    "Repeat",
    "CutoffFhSplitter",
    # sporadic timeouts, see #6344
    "VARMAX",
    "BATS",
    "TBATS",
    "ARIMA",
    "AutoARIMA",
    "StatsForecastAutoARIMA",
    "SARIMAX",
    "StatsModelsARIMA",
    "ShapeletLearningClassifierTslearn",
]


EXCLUDED_TESTS = {
    # issue when prediction intervals, see #3479 and #4504
    # known issue with prediction intervals that needs fixing, tracked in #4181
    "SquaringResiduals": [
        "test_predict_time_index",
        "test_predict_residuals",
        "test_predict_interval",
        "test_predict_time_index_with_X",  # separate - refer to #4765
    ],
    # known issue when X is passed, wrong time indices are returned, #1364
    "StackingForecaster": ["test_predict_time_index_with_X"],
    # known side effects on multivariate arguments, #2072
    "WindowSummarizer": ["test_methods_have_no_side_effects"],
    # test fails in the Panel case for Differencer, see #2522
    "Differencer": ["test_transform_inverse_transform_equivalent"],
    # tagged in issue #2490
    "SignatureClassifier": [
        "test_classifier_on_unit_test_data",
        "test_classifier_on_basic_motions",
    ],
    # pickling problem with local method see #2490
    "ProximityStump": [
        "test_persistence_via_pickle",
        "test_fit_does_not_overwrite_hyper_params",
        "test_save_estimators_to_file",
    ],
    "ProximityTree": [
        "test_persistence_via_pickle",
        "test_fit_does_not_overwrite_hyper_params",
        "test_save_estimators_to_file",
        "test_multiprocessing_idempotent",  # see 5658
    ],
    "ProximityForest": [
        "test_persistence_via_pickle",
        "test_fit_does_not_overwrite_hyper_params",
        "test_save_estimators_to_file",
        "test_fit_idempotent",  # see 6201
    ],
    # TapNet fails due to Lambda layer, see #3539 and #3616
    "TapNetClassifier": [
        "test_fit_idempotent",
        "test_persistence_via_pickle",
        "test_save_estimators_to_file",
    ],
    "TapNetRegressor": [
        "test_fit_idempotent",
        "test_persistence_via_pickle",
        "test_save_estimators_to_file",
    ],
    # `test_fit_idempotent` fails with `AssertionError`, see #3616
    "ResNetClassifier": [
        "test_fit_idempotent",
    ],
    "ResNetRegressor": [
        "test_fit_idempotent",
    ],
    "CNNClassifier": [
        "test_fit_idempotent",
    ],
    "CNNRegressor": [
        "test_fit_idempotent",
    ],
    "FCNClassifier": [
        "test_fit_idempotent",
    ],
    "LSTMFCNClassifier": [
        "test_fit_idempotent",
    ],
    "LSTMFCNRegressor": [
        "test_fit_idempotent",
    ],
    "MLPClassifier": [
        "test_fit_idempotent",
    ],
    "MLPRegressor": [
        "test_fit_idempotent",
    ],
    "CNTCClassifier": [
        "test_fit_idempotent",
        "test_persistence_via_pickle",
        "test_save_estimators_to_file",
    ],
    "InceptionTimeClassifier": [
        "test_fit_idempotent",
    ],
    "SimpleRNNClassifier": [
        "test_fit_idempotent",
        "test_persistence_via_pickle",
        "test_save_estimators_to_file",
        "test_multioutput",  # see 6201
        "test_classifier_on_unit_test_data",  # see 6201
    ],
    "SimpleRNNRegressor": [
        "test_fit_idempotent",
        "test_persistence_via_pickle",
        "test_save_estimators_to_file",
    ],
    "MCDCNNClassifier": [
        "test_fit_idempotent",
    ],
    "MCDCNNRegressor": [
        "test_fit_idempotent",
    ],
    "MACNNClassifier": [
        "test_fit_idempotent",
    ],
    "FCNRegressor": [
        "test_fit_idempotent",
    ],
    "MACNNRegressor": [
        "test_fit_idempotent",
    ],
    "InceptionTimeRegressor": [
        "test_fit_idempotent",
    ],
    "CNTCRegressor": [
        "test_fit_idempotent",
    ],
    # sth is not quite right with the RowTransformer-s changing state,
    #   but these are anyway on their path to deprecation, see #2370
    "SeriesToPrimitivesRowTransformer": ["test_methods_do_not_change_state"],
    "SeriesToSeriesRowTransformer": ["test_methods_do_not_change_state"],
    # ColumnTransformer still needs to be refactored, see #2537
    "ColumnTransformer": ["test_methods_do_not_change_state"],
    # Early classifiers intentionally retain information from previous predict calls
    #   for #1.
    # #2 amd #3 are due to predict/predict_proba returning two items and that breaking
    #   assert_array_equal
    "TEASER": [
        "test_non_state_changing_method_contract",
        "test_fit_idempotent",
        "test_persistence_via_pickle",
        "test_save_estimators_to_file",
    ],
    "CNNNetwork": "test_inheritance",  # not a registered base class, WiP, see #3028
    "VARMAX": [
        "test_update_predict_single",  # see 2997, sporadic failure, unknown cause
        "test__y_when_refitting",  # see 3176
    ],
    # GGS inherits from BaseEstimator which breaks this test
    "GreedyGaussianSegmentation": ["test_inheritance", "test_create_test_instance"],
    "InformationGainSegmentation": [
        "test_inheritance",
        "test_create_test_instance",
    ],
    # SAX returns strange output format
    # this needs to be fixed, was not tested previously due to legacy exception
    "SAXlegacy": "test_fit_transform_output",
    "DynamicFactor": [
        "test_predict_time_index_in_sample_full",  # refer to #4765
    ],
    "ARIMA": [
        "test_predict_time_index_in_sample_full",  # refer to #4765
    ],
    "VECM": [
        "test_hierarchical_with_exogeneous",  # refer to #4743
    ],
    "Pipeline": ["test_inheritance"],  # does not inherit from intermediate base classes
    # networks do not support negative fh
    "LTSFLinearForecaster": ["test_predict_time_index_in_sample_full"],
    "LTSFDLinearForecaster": ["test_predict_time_index_in_sample_full"],
    "LTSFNLinearForecaster": ["test_predict_time_index_in_sample_full"],
    "HFTransformersForecaster": ["test_predict_time_index_in_sample_full"],
<<<<<<< HEAD
    "EnbPIForecaster": ["test_predict_time_index_in_sample_full"],
=======
    "PyKANForecaster": ["test_predict_time_index_in_sample_full"],
>>>>>>> 9dfdabd2
    "WEASEL": ["test_multiprocessing_idempotent"],  # see 5658
    # StatsForecastMSTL is failing in probabistic forecasts, see #5703, #5920
    "StatsForecastMSTL": ["test_pred_int_tag"],
    # KNeighborsTimeSeriesClassifierTslearn crashes in parallel mode
    "KNeighborsTimeSeriesClassifierTslearn": ["test_multiprocessing_idempotent"],
    # ShapeletTransformPyts creates nested numpy shapelets sporadically, see #6171
    "ShapeletTransformPyts": ["test_non_state_changing_method_contract"],
    "TimeSeriesSVRTslearn": [  # not deterministic, see 6274
        "test_fit_idempotent",
        "test_multiprocessing_idempotent",
    ],
    # ShapeletLearningClassifier is non-pickleable due to DL dependencies
    "ShapeletLearningClassifierTslearn": [
        "test_persistence_via_pickle",
        "test_save_estimators_to_file",
        "test_fit_idempotent",
    ],
}

# We use estimator tags in addition to class hierarchies to further distinguish
# estimators into different categories. This is useful for defining and running
# common tests for estimators with the same tags.
VALID_ESTIMATOR_TAGS = tuple(ESTIMATOR_TAG_LIST)

# NON_STATE_CHANGING_METHODS =
# methods that should not change the state of the estimator, that is, they should
# not change fitted parameters or hyper-parameters. They are also the methods that
# "apply" the fitted estimator to data and useful for checking results.
# NON_STATE_CHANGING_METHODS_ARRAYLIK =
# non-state-changing methods that return an array-like output

NON_STATE_CHANGING_METHODS_ARRAYLIKE = (
    "predict",
    "predict_var",
    "predict_proba",
    "decision_function",
    "transform",
    # todo: add this back
    # escaping this, since for some estimators
    #   the input format of inverse_transform assumes special col names
    # "inverse_transform",
)

NON_STATE_CHANGING_METHODS = NON_STATE_CHANGING_METHODS_ARRAYLIKE + (
    "get_fitted_params",
)

# The following gives a list of valid estimator base classes.
VALID_TRANSFORMER_TYPES = tuple(TRANSFORMER_MIXIN_LIST) + (BaseTransformer,)

BASE_BASE_TYPES = (BaseEstimator, BaseObject)
VALID_ESTIMATOR_BASE_TYPES = tuple(set(BASE_CLASS_LIST).difference(BASE_BASE_TYPES))

VALID_ESTIMATOR_TYPES = (
    BaseEstimator,
    *VALID_ESTIMATOR_BASE_TYPES,
    *VALID_TRANSFORMER_TYPES,
)

VALID_ESTIMATOR_BASE_TYPE_LOOKUP = BASE_CLASS_LOOKUP<|MERGE_RESOLUTION|>--- conflicted
+++ resolved
@@ -229,11 +229,8 @@
     "LTSFDLinearForecaster": ["test_predict_time_index_in_sample_full"],
     "LTSFNLinearForecaster": ["test_predict_time_index_in_sample_full"],
     "HFTransformersForecaster": ["test_predict_time_index_in_sample_full"],
-<<<<<<< HEAD
     "EnbPIForecaster": ["test_predict_time_index_in_sample_full"],
-=======
     "PyKANForecaster": ["test_predict_time_index_in_sample_full"],
->>>>>>> 9dfdabd2
     "WEASEL": ["test_multiprocessing_idempotent"],  # see 5658
     # StatsForecastMSTL is failing in probabistic forecasts, see #5703, #5920
     "StatsForecastMSTL": ["test_pred_int_tag"],
