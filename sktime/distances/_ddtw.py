--- conflicted
+++ resolved
@@ -20,26 +20,6 @@
 
 
 @njit(cache=True, fastmath=True)
-<<<<<<< HEAD
-def _average_of_slope(q: np.ndarray):
-    r"""Compute the first order difference for series q.
-
-    q is a series length m (len(q.shape[0]) with dimension d (len(q.shape[1]),
-    and the first order difference is
-
-    .. math::
-    q'_{i} = q_{i}-q_{i-1} for 0 < i < m
-
-    not sure this needs to be in its own method.
-
-    Parameters
-    ----------
-    q: a 2d np.ndarray, a time series
-
-    Returns
-    -------
-     a 2d np.ndarray of shape (m-1)xd containing the first order difference of q.
-=======
 def _first_order_difference(q: np.ndarray):
     r"""Compute the average of a slope between points.
 
@@ -66,7 +46,6 @@
     np.ndarray (2d array of shape nxm where n is len(q.shape[0]-1) and m is
                 len(q.shape[1]))
         Array containing the derivative of q.
->>>>>>> 667ce45c
 
     References
     ----------
@@ -77,15 +56,11 @@
 
 
 class _DdtwDistance(NumbaDistance):
-<<<<<<< HEAD
-    """Derivative dynamic time warping (ddtw) between two time series."""
-=======
     """Derivative dynamic time warping (ddtw) between two time series.
 
     Takes the derivative of the series, then applies DTW (using the _cost_matrix from
     _DtwDistance)
     """
->>>>>>> 667ce45c
 
     def _distance_factory(
         self,
