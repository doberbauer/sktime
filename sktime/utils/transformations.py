import pandas as pd
import numpy as np
from .validation import validate_fh

__author__ = "Markus Löning"


def tabularize(X, return_array=False):
    """Convert nested pandas DataFrames or Series with numpy arrays or pandas Series in cells into tabular
    pandas DataFrame with primitives in cells, i.e. a data frame with the same number of rows as the input data and
    as many columns as there are observations in the nested series. Requires series to be have the same index.

    Parameters
    ----------
    X : nested pandas DataFrame or nested Series
    return_array : bool, optional (default=False)
        - If True, returns a numpy array of the tabular data.
        - If False, returns a pandas dataframe with row and column names.

    Returns
    -------
     Xt : pandas DataFrame
        Transformed dataframe in tabular format
    """

    # TODO does not handle dataframes with nested series columns *and* standard columns containing only primitives

    if X.ndim == 1:
        Xt = np.array(X.tolist())
    else:
        Xt = np.hstack([col.tolist() for _, col in X.items()])

    if return_array:
        return Xt

    Xt = pd.DataFrame(Xt)
    Xt.index = X.index
    if X.ndim == 1:
        tsindex = X.iloc[0].index if hasattr(X.iloc[0], 'index') else np.arange(X.iloc[0].shape[0])
        columns = [f'{X.name}_{i}' for i in tsindex]
    else:
        columns = []
        for colname, col in X.items():
            tsindex = col.iloc[0].index if hasattr(col.iloc[0], 'index') else np.arange(col.iloc[0].shape[0])
            columns.extend([f'{colname}_{i}' for i in tsindex])
    Xt.columns = columns
    return Xt


def detabularize(X, return_arrays=False):
    """Convert tabular pandas DataFrame with only primitives in cells into nested pandas DataFrame with a single column.

    Parameters
    ----------
    X : nested pandas DataFrame or nested Series
    return_arrays : bool, optional (default=False)
        - If True, returns a numpy arrays within cells of nested pandas DataFrame.
        - If False, returns a pandas Series within cells.

    Returns
    -------
    Xt : pandas DataFrame
        Transformed dataframe in nested format
    """
    n_rows = X.shape[0]
    container = np.asarray if return_arrays else pd.Series
    Xt = [container(X.iloc[i, :].values) for i in range(n_rows)]
    return pd.DataFrame(pd.Series(Xt))


tabularise = tabularize


detabularise = detabularize


def select_times(X, times):
    """Select times from time series within cells of nested pandas DataFrame.

    Parameters
    ----------
    X : nested pandas DataFrame or nested Series
    times : numpy ndarray of times to select from time series

    Returns
    -------
    Xt : pandas DataFrame
        pandas DataFrame in nested format containing only selected times
    """
    Xt = detabularise(tabularise(X).iloc[:, times])
    return Xt


def concat_nested_arrays(arrs, return_arrays=False):
    """
    Helper function to nest tabular arrays from nested list of arrays.

    Parameters
    ----------
    arrs : list of numpy arrays
        Arrays must have the same number of rows, but can have varying number of columns.
    return_arrays: bool, optional (default=False)
        - If True, return pandas DataFrame with nested numpy arrays.
        - If False, return pandas DataFrame with nested pandas Series.

    Returns
    -------
    Xt : pandas DataFrame
        Transformed dataframe with nested column for each input array.
    """
    if return_arrays:
        Xt = pd.DataFrame(np.column_stack(
            [pd.Series([np.array(vals) for vals in interval])
             for interval in arrs]))
    else:
        Xt = pd.DataFrame(np.column_stack(
            [pd.Series([pd.Series(vals) for vals in interval])
             for interval in arrs]))
    return Xt


class RollingWindowSplit:
<<<<<<< HEAD
    """
    Rolling window iterator that allows to split time series index into two windows,
=======
    """Rolling window iterator that allows to split time series index into two windows,
>>>>>>> 93ca9ac0
    one containing observations used as feature variables and one containing observations used as
    target variables. The target window is of the length of the forecasting horizon.

    Parameters
    ----------
    window_length : int
        Length of rolling window
    fh : array-like  or int, optional, (default=None)
        Single step ahead or array of steps ahead to forecast.
    """

    def __init__(self, window_length=None, fh=None):
        # TODO input checks
        if window_length is not None:
            if not np.issubdtype(type(window_length), np.integer):
                raise ValueError(f"Window length must be an integer, but found: {type(window_length)}")

        self.window_length = window_length
        self.fh = validate_fh(fh)

        # Attributes updated in split
        self.n_splits_ = None
        self.window_length_ = None

    def split(self, data):
        """
        Split data using rolling window.

        Parameters
        ----------
        data : 1d ndarray
            Array of time series index to split.

        Yields
        ------
        features : ndarray
            The indices of the feature window
        targets : ndarray
            The indices of the target window
        """

        # Input checks.
        if not isinstance(data, np.ndarray) and (data.ndim == 1):
            raise ValueError(f"Passed data has to be 1-d numpy array, but found data of type: {type(data)} with "
                             f"{data.ndim} dimensions")

        n_obs = data.shape[0]
        max_fh = self.fh[-1]  # furthest step ahead, assume sorted

        # Set default window length to sqrt of series length
        self.window_length_ = int(np.sqrt(n_obs)) if self.window_length is None else self.window_length

        if (self.window_length_ + max_fh) > n_obs:
            raise ValueError("Window length and forecast horizon cannot be longer than data")

        # Iterate over windows
        start = self.window_length_
        stop = n_obs - max_fh + 1
        self.n_splits_ = stop - start

        for window in range(start, stop):
            features = data[window - self.window_length_:window]
            targets = data[window + self.fh - 1]
            yield features, targets

    def get_n_splits(self):
        """
        Return number of splits.
        """
        return self.n_splits_

    def get_window_length(self):
        """
        Return the window length.
        """
        return self.window_length_<|MERGE_RESOLUTION|>--- conflicted
+++ resolved
@@ -120,12 +120,7 @@
 
 
 class RollingWindowSplit:
-<<<<<<< HEAD
-    """
-    Rolling window iterator that allows to split time series index into two windows,
-=======
     """Rolling window iterator that allows to split time series index into two windows,
->>>>>>> 93ca9ac0
     one containing observations used as feature variables and one containing observations used as
     target variables. The target window is of the length of the forecasting horizon.
 
